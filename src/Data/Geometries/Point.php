--- conflicted
+++ resolved
@@ -19,11 +19,7 @@
      * @param  float  $longitude
      * @param  float|null  $altitude
      * @param  float|null  $m
-<<<<<<< HEAD
-     * @return static
-=======
      * @return self
->>>>>>> 420e54e8
      */
     public static function makeGeodetic(float $latitude, float $longitude, ?float $altitude = null, ?float $m = null): self
     {
