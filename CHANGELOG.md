--- conflicted
+++ resolved
@@ -8,11 +8,8 @@
 ## Unreleased
 
 ### Added
-<<<<<<< HEAD
 - PostGIS ST_LineFromEncodedPolyline support
-=======
 - PostGIS ST_LineLocatePoint support
->>>>>>> cec9e0fd
 
 ## [1.6.1](https://github.com/clickbar/laravel-magellan/tree/1.6.1) - 2024-08-08
 
