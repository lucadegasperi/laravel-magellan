# Changelog

All notable changes to `laravel-magellan` will be documented in this file.  

The format is based on [Keep a Changelog](https://keepachangelog.com/en/1.0.0/),
and this project adheres to [Semantic Versioning](https://semver.org/spec/v2.0.0.html).

## Unreleased

<<<<<<< HEAD
### Added
- Added `as` parameter for `stFrom` function
=======
### Fixed
- Fixed `ST_PROJECT` function not being migrated to the GeometryType enum.
>>>>>>> 916f1924

## [1.4.0](https://github.com/clickbar/laravel-magellan/tree/1.4.0) - 2023-07-02

### Improved
- Added Typing for Box2D and Box3D in GeoParam allowing Box objects as params in Magellan Expressions
- Added evaluation of parameters in stWhere in order to also allow magellan expressions in value and regular string, boxes or geometries in first parameter

## [1.3.0](https://github.com/clickbar/laravel-magellan/tree/1.3.0) - 2023-06-28

### Added
- Added Missing Distance Relationships Functions (Fixes #46)

### Fixed
- Fixed nullable handling in `TransformsGeojsonGeometry` trait (Fixes #37)

## [1.2.2](https://github.com/clickbar/laravel-magellan/tree/1.2.2) - 2023-03-28

### Fixed
- Fixed missing handling of expressions in GeoParam

## [1.2.1](https://github.com/clickbar/laravel-magellan/tree/1.2.1) - 2023-03-28

### Fixed
- Fixed generation of invalid FeatureCollection in case of zero database rows (thanks @djfhe)

## [1.2.0](https://github.com/clickbar/laravel-magellan/tree/1.2.0) - 2023-03-02

### Improved
- Added config for geodetic SRIDs (most of the time WGS84 is sufficient, but there are much more geodetic SRIDs than 4326)

### Fixed
- Fixed sql syntax error when trying to create magellanGeography (fixes #27, thanks @tanabi)
- Fix getValue calls on Expressions in Laravel 10

## [1.1.0](https://github.com/clickbar/laravel-magellan/tree/1.1.0) - 2023-02-07

### Added
- Laravel 10 support
- PHP 8.2 support

### Improved
- Optional geometry type param for ST_Buffer enabling easier control about metric buffering 

### Fixed
- Typing bug when trying to use a Closure as Geoparam

## [1.0.2](https://github.com/clickbar/laravel-magellan/tree/1.0.2) - 2023-01-05

### Fixed
- Fix some ST functions not being migrated to the GeometryType enum.

## [1.0.1](https://github.com/clickbar/laravel-magellan/tree/1.0.1) - 2023-01-05

### Fixed
- Fix bindings being wrongly converted to SQL function statements, eg. in `query()->update()` calls.

## [1.0.0](https://github.com/clickbar/laravel-magellan/tree/1.0.0) - 2023-01-04

- Initial Release 🎉<|MERGE_RESOLUTION|>--- conflicted
+++ resolved
@@ -7,13 +7,11 @@
 
 ## Unreleased
 
-<<<<<<< HEAD
 ### Added
 - Added `as` parameter for `stFrom` function
-=======
+
 ### Fixed
 - Fixed `ST_PROJECT` function not being migrated to the GeometryType enum.
->>>>>>> 916f1924
 
 ## [1.4.0](https://github.com/clickbar/laravel-magellan/tree/1.4.0) - 2023-07-02
 
