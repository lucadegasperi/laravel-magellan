--- conflicted
+++ resolved
@@ -7,13 +7,11 @@
 
 ## Unreleased
 
-<<<<<<< HEAD
 ### Added
 - Laravel 11.x support
-=======
+
 ### Improved
 - Updated `spatie/invade` to v2, works without reflection now 🥳
->>>>>>> 841292bf
 
 ## [1.5.0](https://github.com/clickbar/laravel-magellan/tree/1.5.0) - 2024-01-19
 
