# Changelog

All notable changes to `laravel-magellan` will be documented in this file.  

The format is based on [Keep a Changelog](https://keepachangelog.com/en/1.0.0/),
and this project adheres to [Semantic Versioning](https://semver.org/spec/v2.0.0.html).

## Unreleased

### Added
- Added `as` parameter for `stFrom` function

### Fixed
<<<<<<< HEAD

- Fixed builder macro docblocks to use FQDN for an issue within laravel-ide-helper
=======
- Fixed `ST_PROJECT` function not being migrated to the GeometryType enum.
>>>>>>> aef9291f

## [1.4.0](https://github.com/clickbar/laravel-magellan/tree/1.4.0) - 2023-07-02

### Improved
- Added Typing for Box2D and Box3D in GeoParam allowing Box objects as params in Magellan Expressions
- Added evaluation of parameters in stWhere in order to also allow magellan expressions in value and regular string, boxes or geometries in first parameter

## [1.3.0](https://github.com/clickbar/laravel-magellan/tree/1.3.0) - 2023-06-28

### Added
- Added Missing Distance Relationships Functions (Fixes #46)

### Fixed
- Fixed nullable handling in `TransformsGeojsonGeometry` trait (Fixes #37)

## [1.2.2](https://github.com/clickbar/laravel-magellan/tree/1.2.2) - 2023-03-28

### Fixed
- Fixed missing handling of expressions in GeoParam

## [1.2.1](https://github.com/clickbar/laravel-magellan/tree/1.2.1) - 2023-03-28

### Fixed
- Fixed generation of invalid FeatureCollection in case of zero database rows (thanks @djfhe)

## [1.2.0](https://github.com/clickbar/laravel-magellan/tree/1.2.0) - 2023-03-02

### Improved
- Added config for geodetic SRIDs (most of the time WGS84 is sufficient, but there are much more geodetic SRIDs than 4326)

### Fixed
- Fixed sql syntax error when trying to create magellanGeography (fixes #27, thanks @tanabi)
- Fix getValue calls on Expressions in Laravel 10

## [1.1.0](https://github.com/clickbar/laravel-magellan/tree/1.1.0) - 2023-02-07

### Added
- Laravel 10 support
- PHP 8.2 support

### Improved
- Optional geometry type param for ST_Buffer enabling easier control about metric buffering 

### Fixed
- Typing bug when trying to use a Closure as Geoparam

## [1.0.2](https://github.com/clickbar/laravel-magellan/tree/1.0.2) - 2023-01-05

### Fixed
- Fix some ST functions not being migrated to the GeometryType enum.

## [1.0.1](https://github.com/clickbar/laravel-magellan/tree/1.0.1) - 2023-01-05

### Fixed
- Fix bindings being wrongly converted to SQL function statements, eg. in `query()->update()` calls.

## [1.0.0](https://github.com/clickbar/laravel-magellan/tree/1.0.0) - 2023-01-04

- Initial Release 🎉<|MERGE_RESOLUTION|>--- conflicted
+++ resolved
@@ -11,12 +11,8 @@
 - Added `as` parameter for `stFrom` function
 
 ### Fixed
-<<<<<<< HEAD
-
 - Fixed builder macro docblocks to use FQDN for an issue within laravel-ide-helper
-=======
 - Fixed `ST_PROJECT` function not being migrated to the GeometryType enum.
->>>>>>> aef9291f
 
 ## [1.4.0](https://github.com/clickbar/laravel-magellan/tree/1.4.0) - 2023-07-02
 
