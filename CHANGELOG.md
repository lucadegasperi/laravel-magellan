# Changelog

All notable changes to `laravel-magellan` will be documented in this file.  

The format is based on [Keep a Changelog](https://keepachangelog.com/en/1.0.0/),
and this project adheres to [Semantic Versioning](https://semver.org/spec/v2.0.0.html).

## Unreleased

<<<<<<< HEAD
### Improved
- Added config for geodetic SRIDs (most of the time WGS84 is sufficient, but there are much more geodetic SRIDs than 4326)

### Fixed
- Fixed sql syntax error when trying to create magellanGeography (fixes #27, thanks @tanabi)
=======
### Fixed
- Fix getValue calls on Expressions in Laravel 10
>>>>>>> e0362cd0

## [1.1.0](https://github.com/clickbar/laravel-magellan/tree/1.1.0) - 2023-02-07

### Added
- Laravel 10 support
- PHP 8.2 support

### Improved
- Optional geometry type param for ST_Buffer enabling easier control about metric buffering 

### Fixed
- Typing bug when trying to use a Closure as Geoparam

## [1.0.2](https://github.com/clickbar/laravel-magellan/tree/1.0.2) - 2023-01-05

### Fixed
- Fix some ST functions not being migrated to the GeometryType enum.

## [1.0.1](https://github.com/clickbar/laravel-magellan/tree/1.0.1) - 2023-01-05

### Fixed
- Fix bindings being wrongly converted to SQL function statements, eg. in `query()->update()` calls.

## [1.0.0](https://github.com/clickbar/laravel-magellan/tree/1.0.0) - 2023-01-04

- Initial Release 🎉<|MERGE_RESOLUTION|>--- conflicted
+++ resolved
@@ -7,16 +7,12 @@
 
 ## Unreleased
 
-<<<<<<< HEAD
 ### Improved
 - Added config for geodetic SRIDs (most of the time WGS84 is sufficient, but there are much more geodetic SRIDs than 4326)
 
 ### Fixed
 - Fixed sql syntax error when trying to create magellanGeography (fixes #27, thanks @tanabi)
-=======
-### Fixed
 - Fix getValue calls on Expressions in Laravel 10
->>>>>>> e0362cd0
 
 ## [1.1.0](https://github.com/clickbar/laravel-magellan/tree/1.1.0) - 2023-02-07
 
